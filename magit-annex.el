;;; magit-annex.el --- Use git annex within magit

;; Copyright (C) 2013 Kyle Meyer <kyle@kyleam.com>

;; Author: Kyle Meyer <kyle@kyleam.com>
;;         Rémi Vanicat <vanicat@debian.org>
;; URL: https://github.com/kyleam/magit-annex
;; Keywords: vc tools
;; Version: 0.10.0
;; Package-Requires: ((cl-lib "0.3") (magit "1.2.0"))

;; This program is free software; you can redistribute it and/or modify
;; it under the terms of the GNU General Public License as published by
;; the Free Software Foundation; either version 3, or (at your option)
;; any later version.
;;
;; This program is distributed in the hope that it will be useful,
;; but WITHOUT ANY WARRANTY; without even the implied warranty of
;; MERCHANTABILITY or FITNESS FOR A PARTICULAR PURPOSE.  See the
;; GNU General Public License for more details.
;;
;; You should have received a copy of the GNU General Public License
;; along with GNU Emacs.  If not, see <http://www.gnu.org/licenses/>.

;;; Commentary:
;;
;; magit-annex adds a few git annex operations to the magit interface.
;; Most features are present under the annex popup menu, which is bound
;; to "@". This key was chosen as a leading key mostly to be consistent
;; with John Wiegley's git-annex.el (which provides a dired interface to
;; git annex) [1].
;;
;; Adding files:
;;   @a   Add a file in the status buffer to annex.
;;        Behaves similarly to staging a file with 's'.
;;   @A   Add all untracked files and unstaged changes to annex.
;;        Behaves similarly to staging all files with 'S'.
;;
;; Managing file content:
;;   @fu   Unlock a file.
;;   @fl   Lock a file.
;;   @fg   Get a file.
;;   @fd   Drop a file.
;;   @fc   Copy a file.
;;   @fm   Move a file.
;;
;;   @eg   Get all files.
;;   @ed   Drop all files.
;;   @ec   Copy all files.
;;   @em   Move all files.
;;
;; Updating git annex:
;;   @m   Run `git annex merge'.
;;   @Pg  Push git annex branch.
;;   @Pb  Push current and git annex branch.
;;   @y   Run `git annex sync'.
;;
;;
;; When magit-annex is installed from MELPA, no additional setup is
;; needed. The magit-annex popup menu will be added under the main Magit
;; popup menu (and loading of magit-annex will be deferred until the
;; first time the magit-annex popup is called).
;;
;; To use magit-annex from the source repository, put
;;
;;   (require 'magit-annex)
;;
;; in your initialization file.
;;
;;
;; [1] https://github.com/jwiegley/git-annex-el

;;; Code:

(require 'cl-lib)
(require 'magit)
(require 'magit-popup)


;;; Variables

(defgroup magit-annex nil
  "Use git annex within magit"
  :prefix "magit-annex"
  :group 'magit-extensions)

(defcustom magit-annex-add-all-confirm t
  "Whether to require confirmation before adding all changes to annex."
  :group 'magit-annex
  :type 'boolean)

(defcustom magit-annex-standard-options nil
  "Call git annex with these options.
These are placed after \"annex\" in the call, whereas values from
`magit-git-standard-options' are placed after \"git\"."
  :group 'magit-annex
  :type '(repeat string))

(defcustom magit-annex-limit-file-choices t
  "Limit choices for file commands based on state of repo.
For example, if locking a file, limit choices to unlocked files."
  :group 'magit-annex
  :type 'boolean)


;;; Popups

(magit-define-popup magit-annex-popup
  "Popup console for git annex commands."
  'magit-popups
  :man-page "git-annex"
  :actions  '((?a "Add" magit-annex-add)
              (?@ "Add" magit-annex-add)
              (?A "Add all" magit-annex-add-all)
              (?f "Action on file" magit-annex-file-action-popup)
              (?e "Action on every file" magit-annex-all-action-popup)
              (?G "Get all (auto)" magit-annex-get-all-auto)
              (?y "Sync" magit-annex-sync-popup)
              (?m "Merge" magit-annex-merge)
              (?P "Pushing" magit-annex-pushing-popup)
              (?u "Unused" magit-annex-unused)
              (?: "Annex subcommand (from pwd)" magit-annex-command)
              (?! "Running" magit-annex-run-popup)))

(magit-define-popup magit-annex-file-action-popup
  "Popup console for git annex file commands."
  'magit-annex-popups
  :man-page "git-annex"
  :actions  '((?g "Get file" magit-annex-get-file)
              (?d "Drop file" magit-annex-drop-file)
              (?c "Copy file" magit-annex-copy-file)
              (?m "Move file" magit-annex-move-file)
              (?l "Lock file" magit-annex-lock-file)
              (?u "Unlock file" magit-annex-unlock-file))
  :switches '((?f "Fast" "--fast")
              (?F "Force" "--force")
              (?a "auto" "--auto"))
  :options  '((?t "To remote" "--to=" magit-read-remote)
              (?f "From remote" "--from=" magit-read-remote)
              (?n "Number of copies" "--numcopies=" read-from-minibuffer)))

(magit-define-popup magit-annex-all-action-popup
  "Popup console for git annex content commands for all files."
  'magit-annex-popups
  :man-page "git-annex"
  :actions  '((?g "Get" magit-annex-get-all)
              (?d "Drop" magit-annex-drop-all)
              (?c "Copy" magit-annex-copy-all)
              (?m "Move" magit-annex-move-all))
  :switches '((?f "Fast" "--fast")
              (?F "Force" "--force")
              (?a "auto" "--auto"))
  :options  '((?t "To remote" "--to=" magit-read-remote)
              (?f "From remote" "--from=" magit-read-remote)
              (?n "Number of copies" "--numcopies=" read-from-minibuffer))
  :default-arguments '("--auto"))

(magit-define-popup magit-annex-sync-popup
  "Popup console for git annex sync."
  'magit-annex-popups
  :man-page "git-annex"
  :actions  '((?y "Sync" magit-annex-sync)
              (?r "Sync remote" magit-annex-sync-remote))
  :switches '((?c "Content" "--content")
              (?f "Fast" "--fast")
              (?F "Force" "--force")))

(magit-define-popup magit-annex-pushing-popup
  "Popup console for git annex pushing."
  'magit-annex-popups
  :man-page "git-annex"
  :actions  '((?g "Push git annex" magit-annex-push)
              (?b "Push current and git annex" magit-annex-push-both))
  :switches '((?f "Force" "--force")
              (?h "Disable hooks" "--no-verify")
              (?d "Dry run" "-n")
              (?u "Set upstream" "-u")))

(magit-define-popup magit-annex-run-popup
  "Popup console for running git annex commands."
  'magit-annex-popups
  :man-page "git-annex"
  :actions '((?! "Annex subcommand (from root)" magit-annex-command-topdir)
             (?: "Annex subcommand (from pwd)" magit-annex-command)))

;;;###autoload
(eval-after-load 'magit
  '(progn
     (define-key magit-mode-map "@" 'magit-annex-popup-or-init)
     (magit-define-popup-action 'magit-dispatch-popup
       ?@ "Annex" 'magit-annex-popup-or-init)))



;;; Process calls

(defun magit-annex-run (&rest args)
  "Call git annex synchronously in a separate process, and refresh.

Before ARGS are passed to git annex,
`magit-annex-standard-options' will be prepended.

See `magit-run-git' for more details on the git call."
  (apply #'magit-run-git "annex"
         (append magit-annex-standard-options args)))

(defun magit-annex-run-async (&rest args)
  "Call git annex asynchronously with ARGS.
See `magit-annex-run' and `magit-run-git-async' for more
information."
  (apply #'magit-run-git-async "annex"
         (append magit-annex-standard-options args)))

(defun magit-annex-command ()
  "Execute a git annex subcommand asynchronously, displaying the output.
With a prefix argument, run git annex from repository root."
  (interactive)
  (let ((args (magit-annex-command-read-args)))
    (apply #'magit-git-command args)))

(defun magit-annex-command-topdir ()
  "Execute a git annex subcommand asynchronously, displaying the output.
Run git annex in the root of the current repository."
  (interactive)
  (let ((args (magit-annex-command-read-args t)))
    (apply #'magit-git-command args)))

(defun magit-annex-command-read-args (&optional root)
  ;; Modified from `magit-git-command-read-args'.
  (let ((dir (if (or root current-prefix-arg)
                 (or (magit-get-top-dir)
                     (user-error "Not inside a Git repository"))
               default-directory)))
    (list (concat "annex " (read-string (format "Git annex subcommand (in %s): "
                                                (abbreviate-file-name dir))
                                        nil 'magit-git-command-history))
          dir)))


;;; Initialization

;;;###autoload
(defun magit-annex-popup-or-init ()
  (interactive)
  (cond
   ((magit-annex-inside-annexdir-p)
    (magit-annex-popup))
   ((y-or-n-p (format "No git annex repository in %s. Initialize one? "
                      default-directory))
    (call-interactively 'magit-annex-init))))

;;;###autoload
(defun magit-annex-init (&optional description)
  "Initialize git annex repository.
\('git annex init [DESCRIPTION]')"
  (interactive "sDescription: ")
  (magit-annex-run "init" description))

(defun magit-annex-inside-annexdir-p ()
  (file-exists-p (concat (magit-git-dir) "annex")))


;;; Annexing

(defun magit-annex-add (&optional file)
  "Add the item at point to annex.
With a prefix argument, prompt for FILE.
\('git annex add')"
  ;; Modified from `magit-stage'.
  (interactive
   (when current-prefix-arg
     (list (magit-completing-read "Add file"
                                  (nconc (magit-annex-unlocked-files)
                                         (magit-untracked-files))))))
  (if file
      (magit-annex-run "add" file)
    (magit-section-case
      ([file untracked]
       (magit-annex-run "add"
                      (if (use-region-p)
                          (magit-section-region-siblings #'magit-section-value)
                        (magit-section-value it))))
      (untracked
       (magit-annex-run "add" (magit-untracked-files)))
      ([file unstaged]
       (magit-annex-run "add"
                        (if (use-region-p)
                            (magit-section-region-siblings #'magit-section-value)
                          (magit-section-value it))))
      (unstaged
       (magit-annex-run "add" (magit-annex-unlocked-files)))
      ([* staged]
       (user-error "Already added to annex")))))

(defun magit-annex-add-all ()
  "Add all remaining changes in tracked files to staging area.
\('git annex add .')"
  ;; Modified from `magit-stage-all'.
  (interactive)
  (when (or (not magit-annex-add-all-confirm)
            (not (magit-anything-staged-p))
            (yes-or-no-p "Add all changes to annex?"))
    (magit-annex-run "add" ".")))


;;; Updating

(defun magit-annex-sync ()
  "Sync git-annex.
\('git annex sync')"
  (interactive)
  (magit-annex-run-async "sync" magit-current-popup-args))

(defun magit-annex-sync-remote (remote)
  "Sync git-annex with REMOTE.
\('git annex sync REMOTE')"
  (interactive (list (magit-read-remote "Remote")))
  (magit-annex-run-async "sync" magit-current-popup-args remote))

(defun magit-annex-merge ()
  "Merge git annex.
\('git annex merge')"
  (interactive)
  (magit-annex-run "merge"))

(defun magit-annex-push (arg)
  "Push git annex branch to a remote repository.
<<<<<<< HEAD
This behaves similarly to `magit-push' but always pushes the
branch \"git-annex\"."
  ;; Modified from `magit-push-tags' and `magit-push'.
=======
This behaves similarly to `magit-push-dwim' (including the
meaning of ARG) but always pushes the branch \"git-annex\"."
  ;; Modified from `magit-push-tags' and `magit-push-dwim'.
>>>>>>> ff17fa02
  (interactive "P")
  (let* ((branch  "git-annex")
         (auto-remote (magit-get "branch" branch "remote"))
         (used-remote (if (or arg (not auto-remote))
                          (magit-read-remote
                           (format "Push %s to remote" branch) auto-remote)
                        auto-remote)))
    (cond
     ((equal auto-remote used-remote))
     ((member "-u" magit-current-popup-args))
     ((>= (prefix-numeric-value arg) 16)
      (and (yes-or-no-p "Set upstream while pushing? ")
           (setq magit-current-popup-args
                 (cons "-u" magit-current-popup-args))))
     ((eq magit-set-upstream-on-push 'refuse)
      (user-error "Not pushing since no upstream has been set"))
     ((or (eq magit-set-upstream-on-push 'dontask)
          (and (eq magit-set-upstream-on-push t)
               (yes-or-no-p "Set upstream while pushing? ")))
      (setq magit-current-popup-args (cons "-u" magit-current-popup-args))))
    (magit-run-git-async "push" "-v"
                         used-remote branch magit-current-popup-args)))

(defun magit-annex-push-both (arg)
  "Push current branch and git annex branch to a remote repository.
ARG is interpreted as in `magit-push-dwim'."
  (interactive "P")
  (magit-push arg)
  (magit-process-wait)
  (magit-annex-push arg))


;;; Managing content

(defun magit-annex-get-all-auto ()
  "Run `git annex get --auto'."
  (interactive)
  (magit-annex-run-async "get" "--auto"))

(defmacro magit-annex-all-action (command)
  `(defun ,(intern (concat "magit-annex-" command "-all")) ()
     ,(format "Run `git annex %s'." command)
     (interactive)
     (magit-annex-run-async ,command magit-current-popup-args)))

(magit-annex-all-action "get")
(magit-annex-all-action "drop")
(magit-annex-all-action "move")
(magit-annex-all-action "copy")

(defmacro magit-annex-file-action (command file-read-func)
  `(defun ,(intern (concat "magit-annex-" command "-file")) (file)
     ,(format "Run `git annex %s FILE'.
If called interactively, FILE is retrieved with `%s'."
              command (symbol-name (eval file-read-func)))
     (interactive (list (funcall ,file-read-func
                                 ,(format "File to %s" command))))
     (setq file (expand-file-name file))
     (let ((default-directory (file-name-directory file)))
       (magit-annex-run-async ,command
                              magit-current-popup-args
                              (file-name-nondirectory file)))))

(magit-annex-file-action "get" 'magit-annex-read-absent-file)
(magit-annex-file-action "drop" 'magit-annex-read-present-file-unless-from)
(magit-annex-file-action "copy" 'magit-annex-read-present-file-unless-from)
(magit-annex-file-action "move" 'magit-annex-read-present-file-unless-from)
(magit-annex-file-action "unlock" 'magit-annex-read-present-file)
(magit-annex-file-action "lock" 'magit-annex-read-unlocked-file)

(defun magit-annex-read-annex-file (prompt)
  "Complete read for PROMPT with all annex files.
See `magit-annex-completing-file-read' for more details."
  (magit-annex-completing-file-read prompt 'magit-annex-files))

(defun magit-annex-read-present-file (prompt)
  "Complete read for PROMPT with annex files present in current repo.
See `magit-annex-completing-file-read' for more details."
  (magit-annex-completing-file-read prompt 'magit-annex-present-files))

(defun magit-annex-read-present-file-unless-from (prompt)
  "Complete read for PROMPT with annex files present in current repo.
If \"--from\" is present in `magit-custom-options', fallback to
all annex files. See `magit-annex-completing-file-read' for more
details."
  (magit-annex-completing-file-read prompt 'magit-annex-present-files t))

(defun magit-annex-read-absent-file (prompt)
  "Complete read for PROMPT with annex files absent in current repo.
See `magit-annex-completing-file-read' for more details."
  (magit-annex-completing-file-read prompt 'magit-annex-absent-files))

(defun magit-annex-read-unlocked-file (prompt)
  "Complete read for PROMPT with unlocked files.
See `magit-annex-completing-file-read' for more details."
  (magit-annex-completing-file-read prompt 'magit-annex-unlocked-files))

(defun magit-annex-completing-file-read (prompt collector &optional no-from)
  "Read an annex file name.
If `magit-annex-limit-file-choices' is non-nil,
`magit-completing-read' will be called with PROMPT and the result
of the function COLLECTOR. Otherwise, `read-file-name' will be
called with PROMPT.

PROMPT should not contain a colon and trailing space because
`magit-completing-read' appends these. If PROMPT is passed to
`read-file-name', these will be added.

A non-nil value for NO-FROM indicates that all annex files should
be used, instead of the results from COLLECTOR, if the \"--from\"
argument is used. This is appropriate for commands like \"drop\",
where \"--from\" specifies to operate on a remote, making the
local state of the annex files irrelevant."
  (let ((non-magit-prompt (concat prompt ": ")))
    (if (not magit-annex-limit-file-choices)
        (read-file-name non-magit-prompt nil nil t)
      (let* ((collector
              (if (and no-from (magit-annex-from-in-options-p))
                  (function magit-annex-files)
                collector))
             (collection (funcall collector)))
        (magit-completing-read prompt collection)))))

(defun magit-annex-from-in-options-p ()
  (cl-some '(lambda (it) (string-match "--from=" it)) magit-current-popup-args))

(defun magit-annex-files ()
  "Return all annex files."
  (magit-git-lines "annex" "find" "--include" "*"))

(defun magit-annex-present-files ()
  "Return annex files that are present in current repo."
  (magit-git-lines "annex" "find"))

(defun magit-annex-absent-files ()
  "Return annex files that are absent in current repo."
  (magit-git-lines "annex" "find" "--not" "--in=here"))

(defun magit-annex-unlocked-files ()
  "Return unlocked annex files."
  (magit-git-lines "diff-files" "--diff-filter=T" "--name-only"))


;; Unused mode

(defun magit-annex-addunused ()
  "Add annex unused data back into the index."
  (interactive)
  (magit-section-case
    (unused-data
     (let ((dropped-num (if (use-region-p)
                            (mapcar #'car
                                    (magit-section-region-siblings #'magit-section-value))
                          (list (car (magit-section-value it))))))
       (magit-annex-run "addunused" dropped-num)))))

(defun magit-annex-dropunused (&optional force)
  "Drop current unused data.

with prefix-arg it will force the drop"
  (interactive "P")
  (magit-section-case
    (unused-data
     (let ((dropped-num (if (use-region-p)
                            (mapcar #'car
                                    (magit-section-region-siblings #'magit-section-value))
                          (list (car (magit-section-value it))))))
       (magit-annex-run "dropunused" (if force
                                         (cons "--force" dropped-num)
                                       dropped-num))))
    (unused
     (magit-annex-run "dropunused" (if force
                                       (cons "--force" "all")
                                     "all")))))

(defun magit-annex-log-unused ()
  "Display log for unused file.
\('git log --stat -S<KEY>')"
  (interactive)
  (magit-section-case
    (unused-data
     (let ((key (cdr (magit-section-value it))))
       (magit-mode-setup magit-log-buffer-name-format nil
                         #'magit-log-mode
                         #'magit-refresh-log-buffer
                         'long "HEAD" (list "-S" key))))))

(defcustom magit-annex-unused-sections-hook
  '(magit-annex-insert-unused-headers
    magit-insert-empty-line
    magit-annex-insert-unused-data)
  "Hook run to insert sections into the unused buffer."
  :group 'magit-modes
  :type 'hook)


(defvar magit-annex-unused-mode-map
  (let ((map (make-sparse-keymap)))
    (set-keymap-parent map magit-mode-map)
    (define-key map "s" #'magit-annex-addunused)
    (define-key map "k" #'magit-annex-dropunused)
    (define-key map "l" #'magit-annex-log-unused)
    map)
  "Keymap for `magit-annex-unused-mode'.")

(define-derived-mode magit-annex-unused-mode magit-mode "Magit Annex Unused"
  "Mode for looking at unused data in annex.

\\<magit-annex-unused-mode-map>\
Type \\[magit-annex-dropunused] to drop data at point.
Type \\[magit-annex-addunused] to add the unused data back into the index.
\n\\{magit-annex-unused-mode-map}"
  :group 'magit-modes)

(defvar magit-annex-unused-buffer-name "*magit-annex-unused*"
  "Name of buffer used to display unused data in the annex store.")

;;;###autoload
(defun magit-annex-unused ()
  "Show unused annexed data."
  (interactive)
  (magit-mode-setup magit-annex-unused-buffer-name nil
                    #'magit-annex-unused-mode
                    #'magit-annex-refresh-unused-buffer))

(defun magit-annex-refresh-unused-buffer ()
  "Refresh the content of the unused buffer."
  (magit-insert-section (unused)
    (run-hooks 'magit-annex-unused-sections-hook)))

(defun magit-annex-insert-unused-headers ()
  "Insert the headers in the unused buffer."
  (magit-insert-status-headers))

(defun magit-annex-insert-unused-data ()
  "Insert unused data intor the current buffer."
  (magit-insert-section (unused)
    (magit-insert-heading "Unused data:")
    (magit-git-wash #'magit-annex-wash-unused
      "annex" "unused" magit-refresh-args)))

(defun magit-annex-wash-unused (&rest args)
  "Convert the output of git annex unused into magit section."
  (when (not (looking-at "unused .*
"))
    (error "check magit-process for error"))
  (delete-region (point) (match-end 0))
  (if (not (looking-at ".*Some annexed data is no longer used by any files:
 *NUMBER *KEY
"))
      (progn
        (delete-region (point-min) (point-max))
        (magit-insert "   nothing"))
    (progn
      (delete-region (point) (match-end 0))
      (magit-wash-sequence #'magit-annex-wash-unused-line))))

(defun magit-annex-wash-unused-line ()
  "Make a magit section from description of unused data."
  (when (looking-at " *\\([0-9]+\\) *\\(.*\\)$")
    (let ((num (match-string 1))
          (key (match-string 2)))
      (delete-region (match-beginning 0) (match-end 0))
      (magit-insert-section it (unused-data (cons num key))
        (magit-insert (format "   %-3s   %s" num key))
        (forward-line)))))

(provide 'magit-annex)

;;; magit-annex.el ends here<|MERGE_RESOLUTION|>--- conflicted
+++ resolved
@@ -331,15 +331,9 @@
 
 (defun magit-annex-push (arg)
   "Push git annex branch to a remote repository.
-<<<<<<< HEAD
-This behaves similarly to `magit-push' but always pushes the
-branch \"git-annex\"."
+This behaves similarly to `magit-push' (including the meaning of
+ARG) but always pushes the branch \"git-annex\"."
   ;; Modified from `magit-push-tags' and `magit-push'.
-=======
-This behaves similarly to `magit-push-dwim' (including the
-meaning of ARG) but always pushes the branch \"git-annex\"."
-  ;; Modified from `magit-push-tags' and `magit-push-dwim'.
->>>>>>> ff17fa02
   (interactive "P")
   (let* ((branch  "git-annex")
          (auto-remote (magit-get "branch" branch "remote"))
@@ -365,7 +359,7 @@
 
 (defun magit-annex-push-both (arg)
   "Push current branch and git annex branch to a remote repository.
-ARG is interpreted as in `magit-push-dwim'."
+ARG is interpreted as in `magit-push'."
   (interactive "P")
   (magit-push arg)
   (magit-process-wait)
